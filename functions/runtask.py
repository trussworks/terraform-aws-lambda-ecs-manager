"""Lambda function for running ECS tasks."""
import json
import logging
import os
import sys
import time
import traceback
import types
from typing import Any, Dict, Optional

import boto3

LOGGER = logging.getLogger()
LOGGER_LEVEL = logging.DEBUG
LOGGER.setLevel(LOGGER_LEVEL)


def log(msg: str = "", data: Any = None, level: str = "debug") -> None:
    """Log a structured message to the console."""
    j = json.dumps({"message": msg, "data": data})
    getattr(LOGGER, level)(f"{j}")


class Boto3Error(Exception):
    """Generic Boto3Error exception."""

    pass


class Boto3InputError(Boto3Error, AttributeError):
    """AttributeError variant for Boto3Error."""

    pass


class Boto3Result:
    """Result from a boto3 module call."""

    def __init__(
        self,
        response: Optional[Dict[str, Any]] = None,
        exc: Optional[Exception] = None,
    ):
        """Instance constructor.

        If an exception is passed, provide a dictionary representation of the
        traceback. Otherwise, return the response object.

        Arguments:
            response: dict with a response message.
                    Optional if exc is passed
            exc: Exception raised in a boto3 client method.
                    Optional if response is passed

        Raises:
            Boto3InputError if neither optional argument is provided
        """
        if not isinstance(response, dict) and not isinstance(exc, Exception):
            raise Boto3InputError("At least one argument is required")

        if response is not None:
            self.status = response.get("ResponseMetadata", {}).get(
                "HTTPStatusCode"
            )
        else:
            self.status = None

        self.body: Dict[str, Any] = response or {}
        self.exc: Optional[Exception] = exc
        self.error: Dict[str, Any] = self._get_error_msg()

    def _get_error_msg(self) -> Dict[str, Any]:
        """Return the response stacktrace, if any."""
        if self.exc is None:
            return {}

        tb = traceback.TracebackException.from_exception(
            self.exc, capture_locals=True
        )
        return {
            "title": type(self.exc).__name__,
            "message": str(self.exc),
            "traceback": list(tb.format()),
        }


def invoke(boto3_function: types.FunctionType, **kwargs: Any) -> Boto3Result:
    """Call a function and return the response as a Boto3Result."""
    try:
        r = boto3_function(**kwargs)
    except Exception as exc:
        return Boto3Result(exc=exc)
    else:
        return Boto3Result(response=r or {})


def _generate_container_definition(
    taskdef: Dict[str, Any], container_name: str, command: str
) -> Dict[str, Any]:
    """Create a definition to run the given command on the given container.

    Arguments:
        taskdef:
            task definition to use in the container definition
        container_name:
            name of the container to use as a template for the new
            container definition
        command:
            new command for the container definition

    Raises:
<<<<<<< HEAD
        Exception:
=======
        KeyError:
>>>>>>> d761a9a7
            if the container_name is not found in the taskdef
    """
    container_definiton: Dict[str, Any]
    for container_definition in taskdef["containerDefinitions"]:
        if container_definition["name"] == container_name:
            break
    else:
        raise KeyError(f"Definition for container {container_name} not found.")

    container_definition["logConfiguration"]["options"][
        "awslogs-stream-prefix"
    ] = "lambda"
    container_definition.update(
        command=command,
        portMappings=[],  # nothing should connect to this container
    )
    return container_definition  # type: ignore


def _runtask(command: str) -> Boto3Result:
    """Runs an ECS service optionally updating the task command."""
    _environment = os.environ["ENVIRONMENT"]
    _cluster = os.environ["ECS_CLUSTER"]
    _service = os.environ["ECS_SERVICE"]
    _container_name = os.environ["ECS_CONTAINER"]
    taskdef_family = f"{_service}-lambda-{_environment}"

    ecs = boto3.client("ecs")

    r = invoke(
        ecs.describe_services, **{"cluster": _cluster, "services": [_service]}
    )
    if r.exc:
        return Boto3Result(exc=r.exc)
    netconf = r.body["services"][0]["networkConfiguration"]
    svc_taskdef_arn = r.body["services"][0]["taskDefinition"]

    if command:
        r = invoke(
            ecs.describe_task_definition, **{"taskDefinition": svc_taskdef_arn}
        )
        if r.exc:
            return Boto3Result(exc=r.exc)
        service_taskdef = r.body["taskDefinition"]

        # create and register a custom task definition by modifying the
        # existing service
        r = invoke(
            ecs.register_task_definition,
            **{
                "family": taskdef_family,
                "containerDefinitions": [
                    _generate_container_definition(
                        service_taskdef, _container_name, command
                    )
                ],
                "executionRoleArn": service_taskdef["executionRoleArn"],
                "taskRoleArn": service_taskdef["taskRoleArn"],
                "networkMode": service_taskdef["networkMode"],
                "cpu": service_taskdef["cpu"],
                "memory": service_taskdef["memory"],
                "requiresCompatibilities": service_taskdef[
                    "requiresCompatibilities"
                ],
            },
        )
        if r.exc:
            return Boto3Result(exc=r.exc)
        target_taskdef_arn = r.body["taskDefinition"]["taskDefinitionArn"]
        log(msg="Created task definition", data=target_taskdef_arn)
    else:
        target_taskdef_arn = svc_taskdef_arn

    # run the task
    r = invoke(
        ecs.run_task,
        **{
            "cluster": _cluster,
            "taskDefinition": target_taskdef_arn,
            "launchType": "FARGATE",
            "networkConfiguration": netconf,
            "startedBy": started_by,
        },
    )
    new_task_arn = r.body["tasks"][0]["taskArn"]
    if r.exc:
        return Boto3Result(exc=r.exc)
    log(msg="Running task", data=new_task_arn)

    # wait for the task to finish
    r = _task_wait(ecs=ecs, cluster=_cluster, task_arn=new_task_arn)
    if r.exc:
        return Boto3Result(exc=r.exc)
    log(msg="Finished waiting for task execution", data=new_task_arn)

    # inspect task result
    r = invoke(
        ecs.describe_tasks, **{"cluster": _cluster, "tasks": [new_task_arn]}
    )
    if r.exc:
        return Boto3Result(exc=r.exc)

    if r.body["failures"]:
        return Boto3Result(
            exc=Exception(
                f"ecs.describeTask call returned errors on {new_task_arn}",
                r.body["failures"],
            )
        )

    task_description = r.body["tasks"][0]
    container_description = task_description["containers"][0]
    task_status = {
        key: value
        for key, value in task_description.items()
        if key in ("stopCode", "stoppedReason", "startedBy", "taskArn")
    }
    task_status.update({"exitCode": container_description["exitCode"]})

    return Boto3Result(
        response={
            "taskArn": new_task_arn,
            "taskDefinitionArn": target_taskdef_arn,
            "taskStatus": task_status,
        }
    )


def _task_wait(
    ecs: boto3.client,
    cluster: str,
    task_arn: str,
    delay: int = 6,
    attempts: int = 20,
) -> Boto3Result:
    waiter = ecs.get_waiter("tasks_stopped")
    r = invoke(
        waiter.wait,
        **{
            "cluster": cluster,
            "tasks": [task_arn],
            "WaiterConfig": {"Delay": delay, "MaxAttempts": attempts},
        },
    )
    if r.exc:
        return Boto3Result(exc=r.exc)
    else:
        return Boto3Result(response={})


def lambda_handler(event: Dict[str, str], context: Any = None) -> None:
    """Define a Lambda function entry-point.

    Takes an dictionary event, processes it, and logs a response message.

    Args:
        event: A dictionary with an optional command.
        context: This is ignored.

    Returns:
        None
    """
    start_t = time.time()
    log(msg="event received", data=event)
    command = event.get("command") or ""
    response = {"request_payload": command}

    result = _runtask(command)
    response.update(result.body)

    duration = "{} ms".format(round(1000 * (time.time() - start_t), 2))
    log(
        msg="response received",
        data={"response": response, "duration": duration},
    )
    sys.exit(result.body.get("taskStatus", {}).get("exitCode", 1))


if __name__ == "__main__":
    logging.basicConfig(format="%(asctime)s %(message)s", level=LOGGER_LEVEL)
    started_by = os.environ["USER"]
    event = json.loads(sys.argv[1])

    lambda_handler(event)<|MERGE_RESOLUTION|>--- conflicted
+++ resolved
@@ -109,11 +109,7 @@
             new command for the container definition
 
     Raises:
-<<<<<<< HEAD
-        Exception:
-=======
         KeyError:
->>>>>>> d761a9a7
             if the container_name is not found in the taskdef
     """
     container_definiton: Dict[str, Any]
