"""Lambda function for managing ECS tasks and services."""
import json
import logging
import os
import sys
import time
import traceback
import types
from http import HTTPStatus
from typing import Any, Dict, List, Optional, Union, cast

import boto3

LOGGER = logging.getLogger()
LOGGER_LEVEL = logging.DEBUG
LOGGER.setLevel(LOGGER_LEVEL)
STDOUT_HANDLER = logging.StreamHandler(sys.stdout)
STDOUT_HANDLER.setLevel(logging.INFO)
LOGGER.addHandler(STDOUT_HANDLER)


def log(msg: str = "", data: Any = None, level: str = "debug") -> None:
    """Log a structured message to the console."""
    j = json.dumps({"message": msg, "data": data}, default=str)
    getattr(LOGGER, level)(f"{j}")


# Custom errors
def _missing_required_keys(
    required_keys: List[str], found_keys: List[str]
) -> Dict[str, str]:
    """Computes an error message indicating missing input keys.

    Arguments:
        required_keys: List of required keys.
        found_keys: List of keys that were found in the input.

    Returns:
        A dictionary with a pre-formatted error message.

    Raises:
        TypeError if either argument is not a list.
        ValueError if all the required keys are present.
    """
    if not isinstance(required_keys, list) and not isinstance(
        found_keys, list
    ):
        raise TypeError("argument must be a list type")

    missing_keys = [key for key in required_keys if key not in found_keys]
    if not missing_keys:
        raise ValueError("there were no missing keys")
    return {
        "msg": "Required field(s) not found",
        "data": (
            f"'{missing_keys}' field(s) not optional. "
            f"Found: {found_keys}.  Required: {required_keys}"
        ),
    }


class Boto3Error(Exception):
    """Generic Boto3Error exception."""

    pass


class Boto3InputError(Boto3Error, AttributeError):
    """AttributeError variant for Boto3Error."""

    pass


class Boto3Result:
    """Result from a boto3 module call.

    Arguments:
        response: A dict returned from the boto3 call.
        exc: An exception raised by the boto3 call.

    Attributes:
        status: HTTPStatusCode that was returned with the response, if any.
        body: A copy of the response argument, if any.
        exc: If the boto3 call raised an exception, it will be named here.
        error: A dict with a parse stack trace from exc.

    Raises:
        Boto3InputError: If neither argument was both passed and has the
            correct type.
    """

    def __init__(
        self,
        response: Optional[Dict[str, Any]] = None,
        exc: Optional[Exception] = None,
    ):
        """Instance constructor.

        If an exception is passed, provide a dictionary representation of the
        traceback. Otherwise, store the response as an instance property.

        Arguments:
            response: dict with a response message.
                    Optional if exc is passed
            exc: Exception raised in a boto3 client method.
                    Optional if response is passed

        Raises:
            Boto3InputError if neither optional argument is provided
        """
        if not isinstance(response, dict) and not isinstance(exc, Exception):
            raise Boto3InputError("At least one argument is required")

        self.response = response
        self.body: Dict[str, Any] = response or {}
        self.exc: Optional[Exception] = exc

    @property
    def status(self) -> Optional[str]:
        """Return the HTTPStatusCode from the response, if it can be found."""
        if self.response is not None:
<<<<<<< HEAD
            status_code = self.response.get("ResponseMetadata", {}).get(
                "HTTPStatusCode"
            )
            return str(status_code)
=======
            status_code: str
            status_code = self.response.get("ResponseMetadata", {}).get(
                "HTTPStatusCode"
            )
            return status_code
>>>>>>> 0757899d
        else:
            return None

    @property
    def error(self) -> Dict[str, Any]:
        """Return the response stacktrace, if any."""
        if self.exc:
            tb = traceback.TracebackException.from_exception(
                self.exc, capture_locals=True
            )
            return {
                "title": type(self.exc).__name__,
                "message": str(self.exc),
                "traceback": [line.split("\n") for line in tb.format()],
            }
        elif not self.status == str(HTTPStatus.OK.value):
            return {
                "title": f"HTTP status not OK: {self.status}",
                "message": {"response": self.response},
                "traceback": None,
            }
        else:
            return {}

    def __repr__(self) -> str:
        """Return a printable string representation of the object."""
        return repr(self.error) if self.error else repr(self.body)


def invoke(boto3_function: types.FunctionType, **kwargs: Any) -> Boto3Result:
    """Call a function and return the response as a Boto3Result.

    Arguments:
        boto3_function: A callable to be called. Typically this will be a
            function in the boto3 module.
        **kwargs: Arguments to pass when calling the boto3_function.

    Returns:
        Boto3Result: If any exception was raised by the boto3_function call,
            the exc attribute will be set. Otherwise, the response attribute
            will be set.
    """
    try:
        r = boto3_function(**kwargs)
    except Exception as exc:
        return Boto3Result(exc=exc)
    else:
        return Boto3Result(response=r or {})


def register_task_definition(
    ecs_client: boto3.client, taskdef: Dict[str, Any]
) -> Boto3Result:
    """Register a new task definition, iterating on an existing one.

    Arguments:
        ecs_client:
            A boto3 ecs client object to connect.
        taskdef:
            A dictionary representation of the task definition to be
            registered.

    Returns:
        Boto3Result
    """
    return invoke(
        ecs_client.register_task_definition,
        **{
            "family": taskdef["family"],
            "containerDefinitions": taskdef["containerDefinitions"],
            "executionRoleArn": taskdef["executionRoleArn"],
            "taskRoleArn": taskdef["taskRoleArn"],
            "networkMode": taskdef["networkMode"],
            "cpu": taskdef["cpu"],
            "memory": taskdef["memory"],
            "requiresCompatibilities": taskdef["requiresCompatibilities"],
        },
    )


def update_service(
    ecs_client: boto3.client,
    service_name: str,
    cluster_id: str,
    taskdef_id: Optional[str] = None,
    force_new_deployment: bool = False,
) -> Boto3Result:
    """Update an ECS service.

    Arguments:
        ecs_client: A boto3 ecs client object to connect.

        service_name: The name of the service to update. Required.

        cluster_id: The name or ARN of the cluster the service is running on.

        taskdef_id: The 'family:revision' or ARN of the task definition to run
        in the service being updated. If a revision is not specified, the
        latest ACTIVE revision is used.

        force_new_deployment: Performs a new deployment when there were no
        service definition changes. For example, the service can use a new
        Docker image with the same image/tag combination (imagename:latest) or
        to roll Fargate tasks onto a newer platform version.

    Returns:
        Boto3Result
    """
    new_service_definitions = {
        "cluster": cluster_id,
        "service": service_name,
        "taskDefinition": taskdef_id,
        "forceNewDeployment": force_new_deployment,
    }
    if taskdef_id:
        new_service_definitions["taskDefinition"] = taskdef_id

    return invoke(ecs_client.update_service, **new_service_definitions)


def _generate_container_definition(
    taskdef: Dict[str, Any], container_name: str, entrypoint: str
) -> Dict[str, Any]:
    """Create a definition to run the given entrypoint on the given container.

    Arguments:
        taskdef:
            task definition to use in the container definition
        container_name:
            name of the container to use as a template for the new
            container definition
        entrypoint:
            new entryPoint for the container definition

    Raises:
        KeyError:
            if the container_name is not found in the taskdef
    """
    container_definiton: Dict[str, Any]
    for container_definition in taskdef["containerDefinitions"]:
        if container_definition["name"] == container_name:
            break
    else:
        log(container_definition)
        raise KeyError(f"Definition for container {container_name} not found.")

    container_definition["logConfiguration"]["options"][
        "awslogs-stream-prefix"
    ] = "lambda"
    container_definition.update(
        command=entrypoint,
        portMappings=[],  # nothing should connect to this container
    )
    return container_definition  # type: ignore


def _runtask(body: Dict[str, Union[str, None]]) -> Boto3Result:
    """Runs an ECS service optionally updating the task command.

    Arguments:
        body: A dictionary with the command body.

    Keys:
        entrypoint: If set, the entryPoint command field in the ECS task
        definition will be changed to this value before the task is started.
    """
    taskdef_entrypoint = body.get("entrypoint")

    _environment = os.environ["ENVIRONMENT"]
    _cluster = os.environ["ECS_CLUSTER"]
    _service = os.environ["ECS_SERVICE"]
    taskdef_family = f"{_service}-lambda-{_environment}"

    ecs = boto3.client("ecs")

    r = invoke(
        ecs.describe_services, **{"cluster": _cluster, "services": [_service]}
    )
    if r.error:
        return r
    netconf = r.body["services"][0]["networkConfiguration"]
    svc_taskdef_arn = r.body["services"][0]["taskDefinition"]

    if taskdef_entrypoint:
        _container_name = os.environ["ECS_CONTAINER"]
        r = invoke(
            ecs.describe_task_definition, **{"taskDefinition": svc_taskdef_arn}
        )
        if r.error:
            return r
        service_taskdef = r.body["taskDefinition"]

        # create and register a custom task definition by modifying the
        # existing service
        r = invoke(
            ecs.register_task_definition,
            **{
                "family": taskdef_family,
                "containerDefinitions": [
                    _generate_container_definition(
                        service_taskdef, _container_name, taskdef_entrypoint
                    )
                ],
                "executionRoleArn": service_taskdef["executionRoleArn"],
                "taskRoleArn": service_taskdef["taskRoleArn"],
                "networkMode": service_taskdef["networkMode"],
                "cpu": service_taskdef["cpu"],
                "memory": service_taskdef["memory"],
                "requiresCompatibilities": service_taskdef[
                    "requiresCompatibilities"
                ],
            },
        )
        if r.error:
            return r
        target_taskdef_arn = r.body["taskDefinition"]["taskDefinitionArn"]
        log(msg="Created task definition", data=target_taskdef_arn)
    else:
        target_taskdef_arn = svc_taskdef_arn

    # run the task
    r = invoke(
        ecs.run_task,
        **{
            "cluster": _cluster,
            "taskDefinition": target_taskdef_arn,
            "launchType": "FARGATE",
            "networkConfiguration": netconf,
            "startedBy": "lambda",
        },
    )
    new_task_arn = r.body["tasks"][0]["taskArn"]
    if r.error:
        return r
    log(msg="Running task", data=new_task_arn)

    # wait for the task to finish
    r = _task_wait(ecs=ecs, cluster=_cluster, task_arn=new_task_arn)
    if r.error:
        return r
    log(msg="Finished waiting for task execution", data=new_task_arn)

    # inspect task result
    r = invoke(
        ecs.describe_tasks, **{"cluster": _cluster, "tasks": [new_task_arn]}
    )
    if r.error:
        return r

    if r.body["failures"]:
        return Boto3Result(
            exc=Exception(
                f"ecs.describeTask call returned errors on {new_task_arn}",
                r.body["failures"],
            )
        )

    task_description = r.body["tasks"][0]
    container_description = task_description["containers"][0]
    task_status = {
        key: value
        for key, value in task_description.items()
        if key in ("stopCode", "stoppedReason", "startedBy", "taskArn")
    }
    task_status.update({"exitCode": container_description["exitCode"]})

    success = {
        "ResponseMetadata": {"HTTPStatusCode": 200},
        "taskArn": new_task_arn,
        "taskDefinitionArn": target_taskdef_arn,
        "taskStatus": task_status,
    }
    return Boto3Result(response=success)


def _task_wait(
    ecs: boto3.client,
    cluster: str,
    task_arn: str,
    delay: int = 6,
    attempts: int = 20,
) -> Boto3Result:
    """Wait for a task to finish.

    Holds execution until the given task_arn on the given cluster is not
    running, or a timeout is exceeded.

    Arguments:
        ecs: A boto3.client object.
        cluster: A string with the name of the cluster where the task_arn can
            be found.
        task_arn: A string with the task_arn to wait for.
        delay: An int indicating how long to wait between attempts.
        attempts: An int indicating how many times to check if execution has
            finished before timing out.

    Returns:
        Boto3Result: If any exception was raised by the get_waiter call,
            including a timeout exception, the exc attribute will be set.
            Otherwise, the response attribute will be set.
    """
    waiter = ecs.get_waiter("tasks_stopped")
    r = invoke(
        waiter.wait,
        **{
            "cluster": cluster,
            "tasks": [task_arn],
            "WaiterConfig": {"Delay": delay, "MaxAttempts": attempts},
        },
    )
    return r


def _deploy(body: Dict[str, Union[str, List[str]]]) -> Boto3Result:
    """Deploy containers on an ECS service.

    Arguments:
        body: A dictionary with the following elements.

    Keys:
        cluster_id: Name or ARN of of the cluster that hosts the services to
        deploy.

        service_ids: A list of services to deploy the image into. Can be short
        names or ARNs.

        image: The fully qualified image:tag pair that will be deployed into
        each container definition in each service. If this is None, the
        services in service_ids will be restarted without changes to their
        container definitions.

    Returns:
        Boto3Result with a list of ARNs of services that were updated & the
        ARN of the task definition they were updated with, or an error.
    """
    ecs_service = Dict[str, str]

    ecs_client: boto3.client = boto3.client("ecs")

    cluster_id: str = cast(str, body.get("cluster_id"))
    service_ids: List[str] = cast(List[str], body.get("service_ids"))
    image: Optional[str] = cast(str, body.get("image"))

    if cluster_id is None or service_ids is None:
        err_msg = _missing_required_keys(
            ["cluster_id", "service_ids"], list(body)
        )
        log(*err_msg)
        return Boto3Result(exc=KeyError(err_msg))

    r = invoke(
        ecs_client.describe_services,
        **{"cluster": cluster_id, "services": service_ids},
    )
    if r.error:
        return r
    described_services: List[ecs_service] = r.body["services"]

    target_services: List[ecs_service] = [
        svc
        for svc in described_services
        if svc["serviceName"] in service_ids
        or svc["serviceArn"] in service_ids
    ]

    updated_services: List[str] = []
    for service in target_services:
        taskdef_arn = service["taskDefinition"]
        r = invoke(
            ecs_client.describe_task_definition,
            **{"taskDefinition": taskdef_arn},
        )
        if r.error:
            return r
        taskdef = r.body["taskDefinition"]

        if not image:
            # redeploy the service with the same task definition
            new_taskdef_arn: str = taskdef["taskDefinitionArn"]
            log(
                "Re-deploying service with existing task definition",
                new_taskdef_arn,
            )
        else:
            # register a modified task definition with the new container
            # definitions
            for containerdef in taskdef["containerDefinitions"]:
                containerdef.update(image=image)

            log(
                msg="Re-deploying service with updated container definitions",
                data={
                    "taskdef": taskdef,
                    "service_containerdefs": taskdef["containerDefinitions"],
                    "executionRoleArn": taskdef["executionRoleArn"],
                },
            )

            r = register_task_definition(ecs_client, taskdef)
            if r.error:
                return r

            new_taskdef_arn = r.body["taskDefinition"]["taskDefinitionArn"]
            log("Registered task definition", new_taskdef_arn)

        r = update_service(
            ecs_client=ecs_client,
            cluster_id=cluster_id,
            service_name=service["serviceName"],
            taskdef_id=new_taskdef_arn,
            force_new_deployment=True,
        )
        if r.error:
            return r
        else:
            service_arn: str = r.body["service"]["serviceArn"]
            log("Updated service", service_arn)
            updated_services.append(service_arn)

    success = {
        "ResponseMetadata": {"HTTPStatusCode": 200},
        "UpdatedServiceArns": updated_services,
        "NewTaskdefArn": new_taskdef_arn,
    }
    return Boto3Result(response=success)


__DISPATCH__ = {"runtask": _runtask, "deploy": _deploy}


def lambda_handler(
    event: Dict[str, Any], context: Any = None
) -> Dict[str, Any]:
    """Define a Lambda function entry-point.

    Takes an dictionary event, processes it, and logs a response message.

    Args:
        event: A dictionary with a command and body to pass to the command
        handler.

        context: This is ignored.

    Raises:
        The function will attempt to return unhandled exceptions in the return
        value.

    Returns:
        A dict with the data to be returned to the invoker.
    """
    start_t = time.time()
    log(msg="event received", data=event, level="info")
    try:
        command = event["command"]
        body = event["body"]
    except KeyError:
        err_msg: Dict[str, str]
        err_msg = _missing_required_keys(["command", "body"], list(event))
        log(**err_msg)
        return err_msg

    if command not in __DISPATCH__:
        err_msg = {
            "msg": f"Command not recognized: '{command}'.",
            "data": "Must be one of: {}".format(list(__DISPATCH__)),
        }
        log(**err_msg)
        return err_msg
    else:
        result = __DISPATCH__[command](body)  # type: ignore
        response: Dict[str, Any]
        response = {"request_payload": {"command": command, "body": body}}
        response.update(result.error or result.body)

    duration = "{} ms".format(round(1000 * (time.time() - start_t), 2))
    log(
        msg="response received",
        data={"response": response, "duration": duration},
        level="info",
    )
    return {
        "msg": "response received",
        "data": {"response": response, "duration": duration},
    }


if __name__ == "__main__":
    logging.basicConfig(format="%(asctime)s %(message)s", level=LOGGER_LEVEL)
    started_by = os.environ["USER"]
    event = json.loads(sys.argv[1])

    lambda_handler(event)<|MERGE_RESOLUTION|>--- conflicted
+++ resolved
@@ -119,18 +119,10 @@
     def status(self) -> Optional[str]:
         """Return the HTTPStatusCode from the response, if it can be found."""
         if self.response is not None:
-<<<<<<< HEAD
             status_code = self.response.get("ResponseMetadata", {}).get(
                 "HTTPStatusCode"
             )
             return str(status_code)
-=======
-            status_code: str
-            status_code = self.response.get("ResponseMetadata", {}).get(
-                "HTTPStatusCode"
-            )
-            return status_code
->>>>>>> 0757899d
         else:
             return None
 
